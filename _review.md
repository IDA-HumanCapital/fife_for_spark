CO Review Comments

General feedback:

- Recommend making documentation more concise (e.g., you can provide links to sources that give background info
on Apache Spark, PySpark, and MMLSpark for users who may be unfamiliar, and allow users who are familiar to 
bypass)

- Recommend clarifying the installation/set-up process (e.g., if you recommend Databricks, provide detailed
instructions for how users can install MMLSpark and FIFEforSpark and attach to cluster in Databricks)

1) README.md

    a) Not obvious who "their" refers to in this statement
<<<<<<< HEAD

=======
    
>>>>>>> 1865f2de
    b) It would be very helpful for users if you provide instructions for how to install MMLSpark and how 
	to attach it to a cluster in Databricks (or at least link to the SynapseML repository on Github)
	(edit: found some instructions in the formal docs which were helpful, but think it would still be 
	good to include in the README)
<<<<<<< HEAD

    c) Recommend including instructions for how to install FIFEforSpark in the README

    d) This statement is confusing to me; is it best to use FIFEforSpark in Databricks, or in a Python IDE?
	In either case, it's not clear how to get set up and install FIFEforSpark and all of the required dependencies

    e) I get a "ModuleNotFoundError: No module named 'findspark'" error message when running `import findspark`
	in Databricks (using Databricks Runtime 8.3/Spark 3.1.1/Scala 2.12)

=======
	
    c) Recommend including instructions for how to install FIFEforSpark in the README
    
    d) This statement is confusing to me; is it best to use FIFEforSpark in Databricks, or in a Python IDE?
	In either case, it's not clear how to get set up and install FIFEforSpark and all of the required dependencies
	
    e) I get a "ModuleNotFoundError: No module named 'findspark'" error message when running `import findspark`
	in Databricks (using Databricks Runtime 8.3/Spark 3.1.1/Scala 2.12)
	
>>>>>>> 1865f2de
    f) This code block is mostly redundant (and user has to spend time trying to identify the difference);
	recommend eliminating all but the line that applies to Databricks
	(e.g., `data_processor = PanelDataProcessor(data = spark.sql("select * from your_table"))`)

2) utils.py

    a) `create_example_data1` function is very slow; also not clear to the user what the difference is between
	`create_example_data1` and `create_example_data2` functions

3) lgb_modelers.py

<<<<<<< HEAD
    a) [9/10 Update] Per Ed's recommendations, switching to 9.0 Databricks Runtime and 
	com.microsoft.ml.spark:mmlspark_2.12:1.0.0-rc3-59-bf337941-SNAPSHOT Maven coordinates resolved the error.
	These coordinates are not the most recent listed on the [MMLSpark GitHub repository](https://github.com/microsoft/SynapseML)
	--recommend addressing in the documentation (in a general way, e.g. "encountering the following error may
	indicate an incompatibility issue between the Databricks runtime and maven repository", rather than
	trying to list all combinations of runtimes and coordinates that do/don't work)

	Encountering the following error when running `LGBSurvivalModeler(data=data_processor.data).build_model()`:
=======
    a) Encountering the following error when running `LGBSurvivalModeler(data=data_processor.data).build_model()`:
>>>>>>> 1865f2de
	`java.lang.NoClassDefFoundError: org/apache/spark/ml/util/MLWritable$class`; note that importing 
	`fifeforspark.lgb_modelers` succeeds without triggering the warning that MMLSpark could not be imported;
	using 8.3 Databricks Runtime, mmlspark_2.11-1.0.0-rc3 Maven coordinates for MMLSpark; full traceback is in 
	[3a_error_buildmodel.txt](3a_error_buildmodel.txt)

    b) `tqdm` package is not included in the 8.3 Databricks Runtime, and trying to import LGBSurvivalModeler
	from fifeforspark.lgb_modelers returns following error: `ModuleNotFoundError: No module named tqdm`;
	not a huge issue as users can install it themselves from PyPI, but it could be helpful to list in one place
	all additional packages that FIFE users need to install to make the switch to FIFEforSpark<|MERGE_RESOLUTION|>--- conflicted
+++ resolved
@@ -12,16 +12,11 @@
 1) README.md
 
     a) Not obvious who "their" refers to in this statement
-<<<<<<< HEAD
 
-=======
-    
->>>>>>> 1865f2de
     b) It would be very helpful for users if you provide instructions for how to install MMLSpark and how 
 	to attach it to a cluster in Databricks (or at least link to the SynapseML repository on Github)
 	(edit: found some instructions in the formal docs which were helpful, but think it would still be 
 	good to include in the README)
-<<<<<<< HEAD
 
     c) Recommend including instructions for how to install FIFEforSpark in the README
 
@@ -31,17 +26,6 @@
     e) I get a "ModuleNotFoundError: No module named 'findspark'" error message when running `import findspark`
 	in Databricks (using Databricks Runtime 8.3/Spark 3.1.1/Scala 2.12)
 
-=======
-	
-    c) Recommend including instructions for how to install FIFEforSpark in the README
-    
-    d) This statement is confusing to me; is it best to use FIFEforSpark in Databricks, or in a Python IDE?
-	In either case, it's not clear how to get set up and install FIFEforSpark and all of the required dependencies
-	
-    e) I get a "ModuleNotFoundError: No module named 'findspark'" error message when running `import findspark`
-	in Databricks (using Databricks Runtime 8.3/Spark 3.1.1/Scala 2.12)
-	
->>>>>>> 1865f2de
     f) This code block is mostly redundant (and user has to spend time trying to identify the difference);
 	recommend eliminating all but the line that applies to Databricks
 	(e.g., `data_processor = PanelDataProcessor(data = spark.sql("select * from your_table"))`)
@@ -53,7 +37,6 @@
 
 3) lgb_modelers.py
 
-<<<<<<< HEAD
     a) [9/10 Update] Per Ed's recommendations, switching to 9.0 Databricks Runtime and 
 	com.microsoft.ml.spark:mmlspark_2.12:1.0.0-rc3-59-bf337941-SNAPSHOT Maven coordinates resolved the error.
 	These coordinates are not the most recent listed on the [MMLSpark GitHub repository](https://github.com/microsoft/SynapseML)
@@ -62,9 +45,6 @@
 	trying to list all combinations of runtimes and coordinates that do/don't work)
 
 	Encountering the following error when running `LGBSurvivalModeler(data=data_processor.data).build_model()`:
-=======
-    a) Encountering the following error when running `LGBSurvivalModeler(data=data_processor.data).build_model()`:
->>>>>>> 1865f2de
 	`java.lang.NoClassDefFoundError: org/apache/spark/ml/util/MLWritable$class`; note that importing 
 	`fifeforspark.lgb_modelers` succeeds without triggering the warning that MMLSpark could not be imported;
 	using 8.3 Databricks Runtime, mmlspark_2.11-1.0.0-rc3 Maven coordinates for MMLSpark; full traceback is in 

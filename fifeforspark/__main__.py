import processors, utils


def parse_config() -> dict:
    """
    Parse configuration parameters specified in the command line.
    Returns:
        Configuration dictionary generated from the command line input
    """

    parser = utils.FIFEArgParser()
    args = parser.parse_args()
    config = {}
    config.update({k: v for k, v in vars(args).items() if v is not None})
    return config


def main():
    """
    Executable code of FIFE when run from the command line
    Returns:

    """
    config = parse_config()
<<<<<<< HEAD
    spark_df = utils.create_example_data2(n_persons=100, n_periods=12)
    data_processor = processors.PanelDataProcessor(config, spark_df)
=======
    spark_df = utils.create_example_data2(n_persons = 100, n_periods = 12)
    data_processor = processors.PanelDataProcessor(config, spark_df, shuffle_parts = 50)
>>>>>>> 32c443de
    data_processor.build_processed_data()
    data_processor.data.show()

if __name__ == '__main__':
    main()<|MERGE_RESOLUTION|>--- conflicted
+++ resolved
@@ -22,13 +22,8 @@
 
     """
     config = parse_config()
-<<<<<<< HEAD
-    spark_df = utils.create_example_data2(n_persons=100, n_periods=12)
-    data_processor = processors.PanelDataProcessor(config, spark_df)
-=======
     spark_df = utils.create_example_data2(n_persons = 100, n_periods = 12)
     data_processor = processors.PanelDataProcessor(config, spark_df, shuffle_parts = 50)
->>>>>>> 32c443de
     data_processor.build_processed_data()
     data_processor.data.show()
 
